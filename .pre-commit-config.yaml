---
repos:
  - repo: local
    hooks:
      - id: ruff-check
        name: 🐶 Ruff Linter
        language: system
        types: [python]
        entry: ruff check --fix
        require_serial: true
        stages: [commit, push, manual]
      - id: ruff-format
        name: 🐶 Ruff Formatter
        language: system
        types: [python]
        entry: ruff format
        require_serial: true
        stages: [commit, push, manual]
      - id: check-ast
        name: 🐍 Check Python AST
        language: system
        types: [python]
        entry: check-ast
      - id: check-case-conflict
        name: 🔠 Check for case conflicts
        language: system
        entry: check-case-conflict
      - id: check-docstring-first
        name: ℹ️  Check docstring is first
        language: system
        types: [python]
        entry: check-docstring-first
      - id: check-executables-have-shebangs
        name: 🧐 Check that executables have shebangs
        language: system
        types: [text, executable]
        entry: check-executables-have-shebangs
        stages: [commit, push, manual]
      - id: check-json
        name: ｛ Check JSON files
        language: system
        types: [json]
        entry: check-json
      - id: check-merge-conflict
        name: 💥 Check for merge conflicts
        language: system
        types: [text]
        entry: check-merge-conflict
      - id: check-symlinks
        name: 🔗 Check for broken symlinks
        language: system
        types: [symlink]
        entry: check-symlinks
      - id: check-toml
        name: ✅ Check TOML files
        language: system
        types: [toml]
        entry: check-toml
      - id: check-xml
        name: ✅ Check XML files
        entry: check-xml
        language: system
        types: [xml]
      - id: check-yaml
        name: ✅ Check YAML files
        language: system
        types: [yaml]
        entry: check-yaml
      - id: codespell
        name: ✅ Check code for common misspellings
        language: system
        types: [text]
        entry: codespell
      - id: detect-private-key
        name: 🕵️  Detect Private Keys
        language: system
        types: [text]
        entry: detect-private-key
      - id: end-of-file-fixer
        name: ⮐  Fix End of Files
        language: system
        types: [text]
        entry: end-of-file-fixer
        stages: [commit, push, manual]
      - id: mypy
        name: 🆎 Static type checking using mypy
        language: system
        types: [python]
        entry: mypy
        require_serial: true
      - id: no-commit-to-branch
        name: 🛑 Don't commit to main branch
        language: system
        entry: no-commit-to-branch
        pass_filenames: false
        always_run: true
        args:
          - --branch=main
      - id: prettier
        name: 💄 Ensuring files are prettier
        language: system
        types: [yaml, json, markdown]
        entry: npm run prettier
        pass_filenames: false
      - id: pylint
        name: 🌟 Starring code with pylint
        language: system
        types: [python]
        entry: pylint
      - id: pytest
        name: 🧪 Running tests and test coverage with pytest
        language: system
        types: [python]
        entry: pytest
        pass_filenames: false
      - id: trailing-whitespace
<<<<<<< HEAD
        name: ✄  Trim Trailing Whitespace
        language: system
        types: [text]
        entry: trailing-whitespace-fixer
        stages: [commit, push, manual]
      - id: yamllint
        name: 🎗  Check YAML files with yamllint
        language: system
        types: [yaml]
        entry: yamllint
=======

  - repo: https://github.com/asottile/pyupgrade
    rev: v2.31.0
    hooks:
      - id: pyupgrade
        args: [--py37-plus]

  - repo: https://github.com/hadialqattan/pycln
    rev: v1.2.5
    hooks:
      - id: pycln
        args: [--config=pyproject.toml]
        stages: [manual]

  - repo: https://github.com/codespell-project/codespell
    rev: v2.1.0
    hooks:
      - id: codespell

  - repo: https://github.com/pre-commit/pygrep-hooks
    rev: v1.9.0
    hooks:
      - id: python-check-blanket-noqa
      - id: python-check-blanket-type-ignore
      - id: python-no-log-warn
      - id: python-no-eval
      - id: python-use-type-annotations
      - id: rst-backticks
      - id: rst-directive-colons
      - id: rst-inline-touching-normal

  - repo: https://github.com/mgedmin/check-manifest
    rev: "0.47"
    hooks:
      - id: check-manifest
        stages: [manual]

>>>>>>> 9b15ff3c
<|MERGE_RESOLUTION|>--- conflicted
+++ resolved
@@ -1,166 +1,126 @@
----
-repos:
-  - repo: local
-    hooks:
-      - id: ruff-check
-        name: 🐶 Ruff Linter
-        language: system
-        types: [python]
-        entry: ruff check --fix
-        require_serial: true
-        stages: [commit, push, manual]
-      - id: ruff-format
-        name: 🐶 Ruff Formatter
-        language: system
-        types: [python]
-        entry: ruff format
-        require_serial: true
-        stages: [commit, push, manual]
-      - id: check-ast
-        name: 🐍 Check Python AST
-        language: system
-        types: [python]
-        entry: check-ast
-      - id: check-case-conflict
-        name: 🔠 Check for case conflicts
-        language: system
-        entry: check-case-conflict
-      - id: check-docstring-first
-        name: ℹ️  Check docstring is first
-        language: system
-        types: [python]
-        entry: check-docstring-first
-      - id: check-executables-have-shebangs
-        name: 🧐 Check that executables have shebangs
-        language: system
-        types: [text, executable]
-        entry: check-executables-have-shebangs
-        stages: [commit, push, manual]
-      - id: check-json
-        name: ｛ Check JSON files
-        language: system
-        types: [json]
-        entry: check-json
-      - id: check-merge-conflict
-        name: 💥 Check for merge conflicts
-        language: system
-        types: [text]
-        entry: check-merge-conflict
-      - id: check-symlinks
-        name: 🔗 Check for broken symlinks
-        language: system
-        types: [symlink]
-        entry: check-symlinks
-      - id: check-toml
-        name: ✅ Check TOML files
-        language: system
-        types: [toml]
-        entry: check-toml
-      - id: check-xml
-        name: ✅ Check XML files
-        entry: check-xml
-        language: system
-        types: [xml]
-      - id: check-yaml
-        name: ✅ Check YAML files
-        language: system
-        types: [yaml]
-        entry: check-yaml
-      - id: codespell
-        name: ✅ Check code for common misspellings
-        language: system
-        types: [text]
-        entry: codespell
-      - id: detect-private-key
-        name: 🕵️  Detect Private Keys
-        language: system
-        types: [text]
-        entry: detect-private-key
-      - id: end-of-file-fixer
-        name: ⮐  Fix End of Files
-        language: system
-        types: [text]
-        entry: end-of-file-fixer
-        stages: [commit, push, manual]
-      - id: mypy
-        name: 🆎 Static type checking using mypy
-        language: system
-        types: [python]
-        entry: mypy
-        require_serial: true
-      - id: no-commit-to-branch
-        name: 🛑 Don't commit to main branch
-        language: system
-        entry: no-commit-to-branch
-        pass_filenames: false
-        always_run: true
-        args:
-          - --branch=main
-      - id: prettier
-        name: 💄 Ensuring files are prettier
-        language: system
-        types: [yaml, json, markdown]
-        entry: npm run prettier
-        pass_filenames: false
-      - id: pylint
-        name: 🌟 Starring code with pylint
-        language: system
-        types: [python]
-        entry: pylint
-      - id: pytest
-        name: 🧪 Running tests and test coverage with pytest
-        language: system
-        types: [python]
-        entry: pytest
-        pass_filenames: false
-      - id: trailing-whitespace
-<<<<<<< HEAD
-        name: ✄  Trim Trailing Whitespace
-        language: system
-        types: [text]
-        entry: trailing-whitespace-fixer
-        stages: [commit, push, manual]
-      - id: yamllint
-        name: 🎗  Check YAML files with yamllint
-        language: system
-        types: [yaml]
-        entry: yamllint
-=======
-
-  - repo: https://github.com/asottile/pyupgrade
-    rev: v2.31.0
-    hooks:
-      - id: pyupgrade
-        args: [--py37-plus]
-
-  - repo: https://github.com/hadialqattan/pycln
-    rev: v1.2.5
-    hooks:
-      - id: pycln
-        args: [--config=pyproject.toml]
-        stages: [manual]
-
-  - repo: https://github.com/codespell-project/codespell
-    rev: v2.1.0
-    hooks:
-      - id: codespell
-
-  - repo: https://github.com/pre-commit/pygrep-hooks
-    rev: v1.9.0
-    hooks:
-      - id: python-check-blanket-noqa
-      - id: python-check-blanket-type-ignore
-      - id: python-no-log-warn
-      - id: python-no-eval
-      - id: python-use-type-annotations
-      - id: rst-backticks
-      - id: rst-directive-colons
-      - id: rst-inline-touching-normal
-
-  - repo: https://github.com/mgedmin/check-manifest
-    rev: "0.47"
-    hooks:
-      - id: check-manifest
-        stages: [manual]
-
->>>>>>> 9b15ff3c
+---
+repos:
+  - repo: local
+    hooks:
+      - id: ruff-check
+        name: 🐶 Ruff Linter
+        language: system
+        types: [python]
+        entry: ruff check --fix
+        require_serial: true
+        stages: [commit, push, manual]
+      - id: ruff-format
+        name: 🐶 Ruff Formatter
+        language: system
+        types: [python]
+        entry: ruff format
+        require_serial: true
+        stages: [commit, push, manual]
+      - id: check-ast
+        name: 🐍 Check Python AST
+        language: system
+        types: [python]
+        entry: check-ast
+      - id: check-case-conflict
+        name: 🔠 Check for case conflicts
+        language: system
+        entry: check-case-conflict
+      - id: check-docstring-first
+        name: ℹ️  Check docstring is first
+        language: system
+        types: [python]
+        entry: check-docstring-first
+      - id: check-executables-have-shebangs
+        name: 🧐 Check that executables have shebangs
+        language: system
+        types: [text, executable]
+        entry: check-executables-have-shebangs
+        stages: [commit, push, manual]
+      - id: check-json
+        name: ｛ Check JSON files
+        language: system
+        types: [json]
+        entry: check-json
+      - id: check-merge-conflict
+        name: 💥 Check for merge conflicts
+        language: system
+        types: [text]
+        entry: check-merge-conflict
+      - id: check-symlinks
+        name: 🔗 Check for broken symlinks
+        language: system
+        types: [symlink]
+        entry: check-symlinks
+      - id: check-toml
+        name: ✅ Check TOML files
+        language: system
+        types: [toml]
+        entry: check-toml
+      - id: check-xml
+        name: ✅ Check XML files
+        entry: check-xml
+        language: system
+        types: [xml]
+      - id: check-yaml
+        name: ✅ Check YAML files
+        language: system
+        types: [yaml]
+        entry: check-yaml
+      - id: codespell
+        name: ✅ Check code for common misspellings
+        language: system
+        types: [text]
+        entry: codespell
+      - id: detect-private-key
+        name: 🕵️  Detect Private Keys
+        language: system
+        types: [text]
+        entry: detect-private-key
+      - id: end-of-file-fixer
+        name: ⮐  Fix End of Files
+        language: system
+        types: [text]
+        entry: end-of-file-fixer
+        stages: [commit, push, manual]
+      - id: mypy
+        name: 🆎 Static type checking using mypy
+        language: system
+        types: [python]
+        entry: mypy
+        require_serial: true
+      - id: no-commit-to-branch
+        name: 🛑 Don't commit to main branch
+        language: system
+        entry: no-commit-to-branch
+        pass_filenames: false
+        always_run: true
+        args:
+          - --branch=main
+      - id: prettier
+        name: 💄 Ensuring files are prettier
+        language: system
+        types: [yaml, json, markdown]
+        entry: npm run prettier
+        pass_filenames: false
+      - id: pylint
+        name: 🌟 Starring code with pylint
+        language: system
+        types: [python]
+        entry: pylint
+      - id: pytest
+        name: 🧪 Running tests and test coverage with pytest
+        language: system
+        types: [python]
+        entry: pytest
+        pass_filenames: false
+      - id: trailing-whitespace
+        name: ✄  Trim Trailing Whitespace
+        language: system
+        types: [text]
+        entry: trailing-whitespace-fixer
+        stages: [commit, push, manual]
+      - id: yamllint
+        name: 🎗  Check YAML files with yamllint
+        language: system
+        types: [yaml]
+        entry: yamllint